--- conflicted
+++ resolved
@@ -48,11 +48,7 @@
         print("version from gitversion: ", version)
         print(gitversion.version_from_git())
         # Manually change version
-<<<<<<< HEAD
-        version = "0.5.0rc1"
-=======
-        version = "0.5.0rc0"
->>>>>>> 10d9ec34
+        version = "0.5.0rc2"
 
     print(f"[SETUP.PY] Setting the package version: {version}")
     return version
